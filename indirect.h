#ifndef JBCOE_CPP_INDIRECT
#define JBCOE_CPP_INDIRECT

#include <memory>
#include <utility>
#include <type_traits>

namespace jbcoe {

template <class T>
struct default_copy {
  T* operator()(const T& t) const { return new T(t); }
};

template <class T, class C = default_copy<T>, bool CanBeEmptyBaseClass = std::is_empty_v<C> && !std::is_final_v<C> >
class indirect_base {
protected:
  indirect_base() noexcept(noexcept(C())) = default;
  indirect_base(C c) : c_(std::move(c)) {}
  const C& get() const noexcept { return c_; }
  C c_;
};

template <class T, class C>
class indirect_base<T, C, true> : private C {
protected:
  indirect_base() noexcept(noexcept(C())) = default;
  indirect_base(C c) : C(std::move(c)) {}
  const C& get() const noexcept { return *this; }
};

template <class T, class C = default_copy<T>, class D = std::default_delete<T>>
class indirect : private indirect_base<T, C> {
  
  using base = indirect_base<T, C>;
  
  std::unique_ptr<T, D> ptr_;

 public:
  indirect() = default;

  template <class... Ts>
  indirect(std::in_place_t, Ts&&... ts) {
    ptr_ = std::unique_ptr<T, D>(new T(std::forward<Ts>(ts)...), D{});
  }

<<<<<<< HEAD
  indirect(T* t, C c = C{}, D d = D{}) : ptr_(std::unique_ptr<T, D>(t, std::move(d))), c_(std::move(c)) {
=======
  indirect(T* t, C c = C{}, D d = D{}) : base(std::move(c)) {
    ptr_ = std::unique_ptr<T, D>(t, std::move(d));
>>>>>>> dfda57a1
  }

  indirect(const indirect& i) : base(get_c()) {
    if (i.ptr_) { 
      ptr_ = std::unique_ptr<T, D>(get_c()(*i.ptr_), D{});
    }
  }

<<<<<<< HEAD
  indirect(indirect&& i) noexcept : ptr_(std::exchange(i.ptr_, nullptr)), c_(std::exchange(i.c_, C{})) {
  }

  indirect& operator = (const indirect& i) {
    c_ = i.c_;
    if (i.ptr_) { 
      if (!ptr_){
        ptr_ = std::unique_ptr<T, D>(i.c_(*i.ptr_), D{});
=======
  indirect(indirect&& i) : base(std::move(i)) {
    ptr_ = std::move(i.ptr_);
  }

  indirect& operator = (const indirect& i) {
    base::operator=(i);
    if (i.ptr_) { 
      if (!ptr_){
        ptr_ = std::unique_ptr<T, D>(get_c()(*i.ptr_), D{});
>>>>>>> dfda57a1
      }
      else{
        *ptr_ = *i.ptr_;
      }
    }
    return *this;
  }

<<<<<<< HEAD
  indirect& operator = (indirect&& i) noexcept {
    c_ = std::exchange(i.c_, C{});
=======
  indirect& operator=(indirect&& i) {
    base::operator=(std::move(i));
>>>>>>> dfda57a1
    ptr_ = std::exchange(i.ptr_, nullptr);
    return *this;
  }

  ~indirect() = default;

  T* operator->() { return ptr_.operator->(); }

  const T* operator->() const { return ptr_.operator->(); }

  T& operator*() { return *ptr_; }

  const T& operator*() const { return *ptr_; }

  explicit constexpr operator bool() const noexcept { return ptr_ != nullptr; }

  friend void swap(indirect& lhs, indirect& rhs) {
    using std::swap;
    swap(lhs.ptr_, rhs.ptr_);
    swap(lhs.c_, rhs.c_);
  }

  private:
    const C& get_c() const noexcept { return base::get(); }
};

}  // namespace jbcoe

#endif  // JBCOE_CPP_INDIRECT<|MERGE_RESOLUTION|>--- conflicted
+++ resolved
@@ -44,12 +44,7 @@
     ptr_ = std::unique_ptr<T, D>(new T(std::forward<Ts>(ts)...), D{});
   }
 
-<<<<<<< HEAD
-  indirect(T* t, C c = C{}, D d = D{}) : ptr_(std::unique_ptr<T, D>(t, std::move(d))), c_(std::move(c)) {
-=======
-  indirect(T* t, C c = C{}, D d = D{}) : base(std::move(c)) {
-    ptr_ = std::unique_ptr<T, D>(t, std::move(d));
->>>>>>> dfda57a1
+  indirect(T* t, C c = C{}, D d = D{}) : base(std::move(c)), ptr_(std::unique_ptr<T, D>(t, std::move(d))) {
   }
 
   indirect(const indirect& i) : base(get_c()) {
@@ -58,26 +53,13 @@
     }
   }
 
-<<<<<<< HEAD
-  indirect(indirect&& i) noexcept : ptr_(std::exchange(i.ptr_, nullptr)), c_(std::exchange(i.c_, C{})) {
-  }
-
-  indirect& operator = (const indirect& i) {
-    c_ = i.c_;
-    if (i.ptr_) { 
-      if (!ptr_){
-        ptr_ = std::unique_ptr<T, D>(i.c_(*i.ptr_), D{});
-=======
-  indirect(indirect&& i) : base(std::move(i)) {
-    ptr_ = std::move(i.ptr_);
-  }
+  indirect(indirect&& i) noexcept : base(std::move(i)), ptr_(std::exchange(i.ptr_, nullptr)) {}
 
   indirect& operator = (const indirect& i) {
     base::operator=(i);
     if (i.ptr_) { 
       if (!ptr_){
         ptr_ = std::unique_ptr<T, D>(get_c()(*i.ptr_), D{});
->>>>>>> dfda57a1
       }
       else{
         *ptr_ = *i.ptr_;
@@ -86,13 +68,8 @@
     return *this;
   }
 
-<<<<<<< HEAD
   indirect& operator = (indirect&& i) noexcept {
-    c_ = std::exchange(i.c_, C{});
-=======
-  indirect& operator=(indirect&& i) {
     base::operator=(std::move(i));
->>>>>>> dfda57a1
     ptr_ = std::exchange(i.ptr_, nullptr);
     return *this;
   }
