#ifndef JBCOE_CPP_INDIRECT
#define JBCOE_CPP_INDIRECT

#include <memory>
#include <utility>
#include <type_traits>

namespace jbcoe {

template <class T>
struct default_copy {
  T* operator()(const T& t) const { return new T(t); }
};

template <class T, class C = default_copy<T>, bool CanBeEmptyBaseClass = std::is_empty_v<C> && !std::is_final_v<C> >
class indirect_base {
protected:
  indirect_base() noexcept(noexcept(C())) = default;
  indirect_base(C c) : c_(std::move(c)) {}
  const C& get() const noexcept { return c_; }
  C c_;
};

template <class T, class C>
class indirect_base<T, C, true> : private C {
protected:
  indirect_base() noexcept(noexcept(C())) = default;
  indirect_base(C c) : C(std::move(c)) {}
  const C& get() const noexcept { return *this; }
};

template <class T, class C = default_copy<T>, class D = std::default_delete<T>>
class indirect : private indirect_base<T, C> {
  
  using base = indirect_base<T, C>;
  
  std::unique_ptr<T, D> ptr_;

 public:
  indirect() = default;

  template <class... Ts>
  indirect(std::in_place_t, Ts&&... ts) {
    ptr_ = std::unique_ptr<T, D>(new T(std::forward<Ts>(ts)...), D{});
  }

  indirect(T* t, C c = C{}, D d = D{}) : base(std::move(c)) {
    ptr_ = std::unique_ptr<T, D>(t, std::move(d));
  }

<<<<<<< HEAD
  indirect(const indirect& i) : base(get_c()) {
    if (i.ptr_) { 
      ptr_ = std::unique_ptr<T, D>(get_c()(*i.ptr_), D{});
    }
  }

  indirect(indirect&& i) : base(std::move(i)) {
    ptr_ = std::move(i.ptr_);
  }

  indirect& operator = (const indirect& i) {
    if (i.ptr_) { 
      if (!ptr_){
        ptr_ = std::unique_ptr<T, D>(get_c()(*i.ptr_), D{});
      }
      else{
        *ptr_ = *i.ptr_;
      }
=======
  indirect(const indirect& i) : c_(i.c_) {
    if (i.ptr_) {
      ptr_ = std::unique_ptr<T, D>(i.c_(*i.ptr_), D{});
    }
  }

  indirect(indirect&& i) : c_(std::move(i.c_)) { ptr_ = std::move(i.ptr_); }

  indirect& operator=(const indirect& i) {
    c_ = i.c_;
    if (i.ptr_) {
      ptr_ = std::unique_ptr<T, D>(i.c_(*i.ptr_), D{});
    } else {
      ptr_ = nullptr;
>>>>>>> 898b93ce
    }
    return *this;
  }

<<<<<<< HEAD
  indirect& operator = (indirect&& i) {
    base::operator=(std::move(i));
=======
  indirect& operator=(indirect&& i) {
    c_ = std::exchange(i.c_, C{});
>>>>>>> 898b93ce
    ptr_ = std::exchange(i.ptr_, nullptr);
    return *this;
  }

  ~indirect() = default;

  T* operator->() { return ptr_.operator->(); }

  const T* operator->() const { return ptr_.operator->(); }

  T& operator*() { return *ptr_; }

  const T& operator*() const { return *ptr_; }

  friend void swap(indirect& lhs, indirect& rhs) {
    using std::swap;
    swap(lhs.ptr_, rhs.ptr_);
    swap(lhs.c_, rhs.c_);
  }

  private:
    const C& get_c() const noexcept { return base::get(); }
};

}  // namespace jbcoe

#endif  // JBCOE_CPP_INDIRECT<|MERGE_RESOLUTION|>--- conflicted
+++ resolved
@@ -48,7 +48,6 @@
     ptr_ = std::unique_ptr<T, D>(t, std::move(d));
   }
 
-<<<<<<< HEAD
   indirect(const indirect& i) : base(get_c()) {
     if (i.ptr_) { 
       ptr_ = std::unique_ptr<T, D>(get_c()(*i.ptr_), D{});
@@ -60,6 +59,7 @@
   }
 
   indirect& operator = (const indirect& i) {
+    base::operator=(i);
     if (i.ptr_) { 
       if (!ptr_){
         ptr_ = std::unique_ptr<T, D>(get_c()(*i.ptr_), D{});
@@ -67,33 +67,12 @@
       else{
         *ptr_ = *i.ptr_;
       }
-=======
-  indirect(const indirect& i) : c_(i.c_) {
-    if (i.ptr_) {
-      ptr_ = std::unique_ptr<T, D>(i.c_(*i.ptr_), D{});
-    }
-  }
-
-  indirect(indirect&& i) : c_(std::move(i.c_)) { ptr_ = std::move(i.ptr_); }
-
-  indirect& operator=(const indirect& i) {
-    c_ = i.c_;
-    if (i.ptr_) {
-      ptr_ = std::unique_ptr<T, D>(i.c_(*i.ptr_), D{});
-    } else {
-      ptr_ = nullptr;
->>>>>>> 898b93ce
     }
     return *this;
   }
 
-<<<<<<< HEAD
-  indirect& operator = (indirect&& i) {
+  indirect& operator=(indirect&& i) {
     base::operator=(std::move(i));
-=======
-  indirect& operator=(indirect&& i) {
-    c_ = std::exchange(i.c_, C{});
->>>>>>> 898b93ce
     ptr_ = std::exchange(i.ptr_, nullptr);
     return *this;
   }
