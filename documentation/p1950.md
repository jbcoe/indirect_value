--- conflicted
+++ resolved
@@ -7,6 +7,7 @@
 Status: D
 Group: WG21
 Issue Tracking: GitHub https://github.com/jbcoe/indirect_value/issues
+!Source: <a href="https://github.com/jbcoe/indirect_value/documentation/p1950.md">github.com/jbcoe/indirect_value/documentation/p1950.md</a>
 No Abstract: yes
 Markup Shorthands: markdown yes
 Markup Shorthands: biblio yes
@@ -100,11 +101,7 @@
 
 ### Hot-cold splitting
 
-<<<<<<< HEAD
-When working with collections of data, CPU caches are often under utilised when algorithms access certain data-members
-=======
 When working with collections of data, CPU caches are often under-utilized when algorithms access certain data members
->>>>>>> 8b741060
 much more frequently than others.  This results in some cache lines becoming busier than others, prefetchers
 preemptively caching memory which is later evicted with out being used by the CPU or memory bandwidth becoming a
 limiting factor in performance.  In such cases segregating data structures in terms of hot and cold data can remove
@@ -126,15 +123,9 @@
 ```
 
 In such cases adding a level of indirection to the larger less frequently accessed data can relieve bandwidth
-<<<<<<< HEAD
- pressure [C. Ericson].  Using `indirect_value` in this refactoring does not change guarantees around constness as
-usage of a pointer like type would. Additionally compiler-generated special member functions will behave correctly
- and do not need to be re-written post refactoring.
-=======
  pressure [C. Ericson].  Using `indirect_value` in this refactoring does not change guarantees around `const`ness as
 usage of a raw pointer or `unique_ptr` would. Additionally, compiler-generated special member functions will behave correctly
  and do not need to be manually implemented.
->>>>>>> 8b741060
 
 ```~cpp
 class Element {
@@ -151,11 +142,7 @@
                    }
 ```
 
-<<<<<<< HEAD
-### PImpl
-=======
 ### Pointer to Implementation - PImpl
->>>>>>> 8b741060
 
 In C++, when anything in a class definition changes, dependent classes require recompilation. As early as 1992 the Handle/Body idiom was suggested to break this dependency [J. Coplien]. From this pattern, the PImpl idiom was specialised [H. Sutter].  Almost three decades on since these ideas started circulating implementation of the PImpl idiom requires thought about implementation details around copying and to support this feature requires user intervention. 
 
