--- conflicted
+++ resolved
@@ -97,11 +97,7 @@
 constructor argument. This constructor is disabled where the copier and deleter are not `default_copy` and 
 `default_delete`.
 
-<<<<<<< HEAD
-Memory management for `indirect_value` can be fully user-controlled by specifying a custom copier and 
-=======
 Memory management for `indirect_value` can be fully controlled by specifying a copier and 
->>>>>>> f5ec0a20
 deleter and using the pointer constructor `indirect_value(T* t, C c, D d)`.
 
 
