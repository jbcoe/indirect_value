<pre class='metadata'>
Title:  <code>indirect_value</code>: A Free-Store-Allocated Value Type For C++
Shortname: P1950
URL: wg21.link/P1950r0
Revision: 0
Audience: LEWGI
Status: P
Group: WG21
Issue Tracking: GitHub https://github.com/jbcoe/indirect_value/issues
!Source: <a href="https://github.com/jbcoe/indirect_value/documentation/p1950.md">github.com/jbcoe/indirect_value/documentation/p1950.md</a>
No Abstract: yes
Markup Shorthands: markdown yes
Markup Shorthands: biblio yes
Editor: Jonathan B. Coe, jonathanbcoe@gmail.com
Editor: Antony Peacock, ant.peacock@gmail.com
</pre>

# Abstract
Add a class template, `indirect_value`, to the C++ Standard Library to support free-store-allocated objects with value-like semantics.

# Introduction
The class template, `indirect_value`, confers value-like semantics on a free-store-allocated object. An `indirect_value` may hold an object of a class T, copying the `indirect_value` will copy the object `T`, and `const`ness will propagate from the owning classes to the `indirect_value` type.

## Motivation

It may be desirable for a class member to be an incomplete type or for the storage used by the member object to be separate from the class.
In both such cases, the member would traditionally be represented as pointer:

```
class MyClass {
    AType data_member_;
    AnotherType* indirect_data_member_;
}
```

The author of such a class will need to implement special member functions as the compiler-generated special member functions will
not function correctly (indirect data will not be copied, assigned to or deleted, only the pointer). 

Special care will be needed when using the class in multithreaded environments. An instance of `MyClass` accessed through a const-access-path
will not propagate the `const`-ness to the indirect data (only to the pointer itself) as pointers do not propagate `const` to their pointees.

The class template `indirect_value` is a drop-in replacement for pointer members in cases where data referenced by the pointer member is logically
part of the class. Use of `indirect_value` will ensure that the compiler-generated special member functions behave correctly and that `const` is propagated to indirect data.

### Node-based containers

TODO(Pad out with discussion).

```~cpp
class Node {
    int data_;
    Node* next_;
}; 
```

```~cpp
class Node {
    int data_;
    indirect_value<Node> next_;
}; 
```

### PImpl

In C++, when anything in a class definition changes, dependent classes require recompilation. As early as 1992 the Handle/Body idiom was suggested to break this dependency [J. Coplien]. From this pattern, the PImpl idiom was specialised [H. Sutter].  Almost three decades on since these ideas started circulating implementation of the PImpl idiom requires thought about implementation details around copying and to support this feature requires user intervention. 

```
// Header file
class widget {
public:
    widget();
    ~widget();
private:
    class impl;
    std::unique_ptr<impl> pimpl_;
};
 
// Implementation file
class widget::impl {
    // :::
};
 
widget::widget() : pimpl_{ std::make_unique<impl>( /*...*/  } { }
widget::~widget() = default;
```
For convenience, the widget class will be referred to as the “visible class” and impl class the “<code>PImpl</code> class”. Note, semantically the <code>PImpl</code> class is the implementation details of the visible class.

### Issues with `unique_ptr<impl>` implementation of PImpl Idiom
#### const-propagation

Using <code>std::unique_ptr</code> to store the implementation object introduces an issue - within a `const`-qualified
 member function, an instance of the visible class can mutate data inside the implementation object.  This is because <code>const</code> qualification applies only to the `unique_ptr` value, and not the pointed-to-object.  

The compiler is unable to give thread-compatibility guarantees for `const` objects when `const` is not propagate: `const` does not mean immutable in the face of pointer-like-member data.

The desired semantics of a PImpl-owner are value-like, like those of `std::optional` which has appropriate `const` and non-`const`-qualified overloads for `operator*` and `operator->`. 

#### copies
The copy-constructor and copy-assignment operator of `std::unique_ptr` are deleted. Users of a class with a `std::unique_ptr` member will be required to implement copy-construction and copy-assignment.  Implementation of these methods for a class with PImpl members is non-trivial [S. Meyers].

### Issues with `polymorphic_value<impl>` implementation of PImpl Idiom
The class template `polymorphic_value` confers value-like semantics on a free-store-allocated object. This satisfies our requirement for const-propagation and a compiler generated copy constructor and copy assignment operator but incurs an additional cost in supporting polymorphism.
To implement deep copies of subclasses, `polymorphic_value` employs type-erasure which has run-time cost due to virtual dispatch and memory indirection. We do not need to support polymorphism for our PImpl object and should not pay for what we do not use.

### Perfect Implementation of the PImpl Idiom
Like `polymorphic_value`, `indirect_value` confers value-like semantics on a free-store-allocated object. Unlike `polymorphic_value`, `indirect_value` does not support polymorphism - `indirect_value<T>` is either empty or contains an object of type `T`.

```
// Header file
class widget {
public:
    widget();
    widget(widget&& rhs) noexcept;
    widget(const widget& rhs);
    widget& operator=(widget&& rhs) noexcept;
    widget& operator=(const widget& rhs);
    ~widget();
private:
    class impl;
    std::indirect_value<impl>> pimpl;
};
 
// Implementation file
class widget::impl {
    // :::
};

// Force instantiation of the rule of zero methods in the translation unit where implementation details are known.
widget::widget(widget&& rhs) noexcept = default;
widget::widget(const widget& rhs) = default;
widget& widget::operator=(widget&& rhs) noexcept = default;
widget& widget::operator=(const widget& rhs) = default;
widget::~widget() = default;
```

### Hot-cold splitting

TODO(Pad out with discussion).

```~cpp
class FastType {
  Data frequently_accessed_data_;
  IndirectData* infrequently_accessed_data_;
};
```

```~cpp
class FastType {
  Data frequently_accessed_data_;
  indirect_value<IndirectData> infrequently_accessed_data_;
};
```

## Design decisions

### Should there be be a null state?

`optional<indirect_value<T>>` vs nullable `indirect_value<T>`

nullable indirect value has performance benefits that optional<indirect_value> cannot gain.


### Is there a small object optimization?

A small object optimization is permissible for `indirect_value`. 
A small buffer that is part of the `indirect_value` class can be used to store the owned object
if it is small. We do not require that `indirect_value` is the same size as a raw pointer; 
implementers are free, but not required, to add a small buffer optimization as a quality of 
implementation improvement.

It would be possible for the size of the small buffer to be specified as a template argument.
Such a design would be inconsistent with the broader Standard Library design:
 `std::string`, `std::any`, `std::function` all permit a small object optimization but do not 
 let users specify the size of the buffer.


## How are allocators supported?

It may be desirable for users to control the way memory is managed by an instance of a class.
Classes such as `std::vector` and `std::string` allow an allocator to be specified as template argument
to control memory management.

Like `std::unique_ptr`, `indirect_value` allows a deleter to be provided as a template argument 
so that disposal of the owned object can be customized. `indirect_value` also allows copying to be be 
customized by specifying a copier, another template argument.

The in-place constructor of `indirect_value<T>` uses `new` to create an instance of `T` with the supplied 
constructor argument. This constructor is disabled where the copier and deleter are not `default_copy` and 
`default_delete`.

Memory management for `indirect_value` can be fully controlled by specifying a suitable copier and
deleter and using the pointer constructor `indirect_value(T* t, C c, D d)`.


## Prior Art
There have been previous proposal for deep-copying smart pointers that proposed copy semantics [W. Brown]. <code>cloned_ptr</code> was proposed in [J. Coe], however under guidance of LEWG this was renamed to <code>polymorphic_value</code>.  With this change in name came the addition of const propagation.

This paper is not unique in these ideas. GitHub code search finds 602k lines of code referencing "PImpl" and 99 C
++ repositories claiming to provide generic implementations of Pimpl.  Additionally other authors have addressed this
 topic [A. Upadyshev].  Some generic implementations of note in the wild are:

<table>
<thead>
<tr>
<th>Project</th>
<th>Link</th>
<th>Deep Copying</th>
<th>Const Propagation</th>
</tr>
</thead>
<tbody>
<tr>
<td>Boost Pimpl</td>
<td>https://github.com/sean-/boost-pimpl</td>
<td>Yes</td>
<td>Yes</td>
</tr>
<tr>
<td>pimpl</td>
<td>https://github.com/JonChesterfield/pimpl</td>
<td>Yes</td>
<td>No</td>
</tr>
<tr>
<td>impl_ptr</td>
<td>https://github.com/sth/impl_ptr</td>
<td>Yes</td>
<td>Yes</td>
</tr>
<tr>
<td>Simpl</td>
<td>https://github.com/oliora/samples/blob/master/spimpl.h</td>
<td>Yes</td>
<td>Yes</td>
</tr>
<tr>
<td>smart_pimpl</td>
<td>https://github.com/SBreezyx/smart_pimpl</td>
<td>No</td>
<td>No</td>
</tr>
<tr>
<td>pimpl_on_stack</td>
<<<<<<< HEAD
<td>https://github.com/kuznetsss/pimpl_on_stack</td>
=======
<td>https://github.com/kuznetsss/pimpl_on_stack/blob/master/include/pimpl_on_stack/pimpl_on_stack.h</td>
>>>>>>> 874ef8f0
<td>Yes</td>
<td>Yes</td>
</tr>
<tr>
<td>deep_const_ptr</td>
<td>https://github.com/torbjoernk/deep_const_ptr</td>
<td>No</td>
<td>Yes</td>
</tr>
</tbody>
</table>

<<<<<<< HEAD
Of the implementations listed, numerous bugs are apparent of which the authors appear unaware.  There are many
 subtleties that implementor must be aware of to solve the use case.  Standardising a solution offers the
  potential to solidify usage of best practice within the community.
=======
Divergence on issues such as deep copying and const propagation along with subtleties in implementation
mean that a single standardized solution would be of broad benefit to the community of C++ users.
>>>>>>> 874ef8f0

## Completeness of T*
Recommended practice for pointer-to-implementation of PImpl classes since C++11 has been to store the pointer-to-implementation in a std::unique_ptr [S. Meyers]. Smart pointer types in the Standard Library expect that some of the members can be instantiated with incomplete types [H.Hinnant]. Similarly, this is the case for `indirect_value`, the table outlines the expected behaviour for incomplete pointer types:

<table>
<thead>
<tr>
<th>Method</th>
<th>Description</th>
<th>Incomplete/Complete</th>
</tr>
</thead>
<tbody>
<tr>
<td><code>indirect_value()</code></td>
<td>Default constructor</td>
<td>Incomplete</td>
</tr>
<tr>
<td><code>indirect_value(const indirect_value&)</code></td>
<td>Copy-constructor</td>
<td>Complete</td>
</tr>
<tr>
<td><code>indirect_value(indirect_value&&)</code></td>
<td>Move-constructor</td>
<td>Incomplete</td>
</tr>
<tr>
<td><code>~indirect_value()</code></td>
<td>Destructor</td>
<td>Complete</td>
</tr>
<tr>
<td><code>indirect_value& indirect_value::operator=(const indirect_value&)</code></td>
<td>Copy-assignment</td>
<td>Complete</td>
</tr>
<tr>
<td><code>indirect_value& indirect_value::operator=(indirect_value&&)</code></td>
<td>Move-assignment</td>
<td>Complete</td>
</tr>
<tr>
<td><code>T& operator*()</code></td>
<td>Indirection-operator</td>
<td>Incomplete </td>
</tr>
<tr>
<td><code>const T& operator*() const</code></td>
<td>Indirection-operator</td>
<td>Incomplete </td>
</tr>
<tr>
<td><code>T* operator->() noexcept</code></td>
<td>Member-of-pointer-operator </td>
<td>Incomplete </td>
</tr>
<tr>
<td><code>const T* operator->() const noexcept</code></td>
<td>Member-of-pointer-operator </td>
<td>Incomplete </td>
</tr>
<tr>
<td><code>explicit operator bool() const noexcept</code></td>
<td>Bool-operator</td>
<td>Incomplete</td>
</tr>
<tr>
<td><code>void swap(indirect_value<T>& p) noexcept</code></td>
<td>Swap</td>
<td>Incomplete</td>
</tr>
</tbody>
</table>

## Impact on the standard
This proposal is a pure library extension. It requires additions to be made to the standard library header `<memory>`.

# Technical specifications

## X.X Class template `default_copy` [default.copy]
```
namespace std {
    template <class T>
    struct default_copy {
        T* operator()(const T& t) const;
    };
} // namespace std
```
The class template default_copy serves as the default copier for the class template `indirect_value`.
The template parameter <code>T</code> of <code>default_copy</code> may be an incomplete type.

<code>T* operator()(const T& t) const;</code>
* Returns: <code>new T(t);</code>

## X.Y Class template `indirect_value` [indirect_value]
### X.Y.1 Class template `indirect_value` general [indirect_value.general]
An `indirect_value` is an object that owns another object and manages that other object through a pointer. More precisely, an indirect value is an object `v` that stores a pointer to a second object `p` and will dispose of `p` when `v` is itself destroyed (e.g., when leaving block scope (9.7)). In this context, `v` is said to own `p`.

An `indirect_value` object is empty if it does not own a pointer.

Copying a non-empty `indirect_value` will copy the owned object so that the copied `indirect_value` will have its own unique copy of the owned object.

Copying from an empty `indirect_value` produces another empty `indirect_value`.

Copying and disposal of the owned object can be customised by supplying a copier and deleter.

The template parameter `T` of `indirect_value` must be a non-union class type.

The template parameter `T` of `indirect_value` may be an incomplete type.

*[Note: Implementations are encouraged to avoid the use of dynamic memory for ownership of small objects.]*

### X.Y.2 Class template `indirect_value` synopsis [indirect_value.synopsis]

```
    template <class T, class C = std::default_copy<T>, class D = std::default_delete<T>>
    class indirect_value {
    public:
        using value_type = T;

        // Constructors
        constexpr indirect_value() noexcept;
        explicit indirect_value(T* p, C c=C{}, D d=D{});

        indirect_value(const indirect_value& p);
        indirect_value(indirect_value&& p) noexcept;

        template <class ...Ts>
        indirect_value(std::in_place_t, Ts&&... ts);  // See below

        // Destructor
        ~indirect_value();

        // Assignment
        indirect_value& operator=(const indirect_value& p);
        indirect_value& operator=(indirect_value&& p) noexcept;

        // Modifiers
        void swap(indirect_value<T>& p) noexcept;

        // Observers
        T& operator*();
        T* operator->();
        const T& operator*() const;
        const T* operator->() const;
        explicit operator bool() const noexcept;
    };

    // indirect_value creation
    template <class T, class ...Ts> indirect_value<T>
    make_indirect_value(Ts&& ...ts);  // See below

    // indirect_value specialized algorithms
    template<class T>
    void swap(indirect_value<T>& p, indirect_value<T>& u) noexcept;

} // end namespace std

```

### X.Y.3 Class template `indirect_value` constructors [indirect_value.ctor]

<code>constexpr indirect_value() noexcept;</code>
* Remarks: The method shall work with incomplete pointer type for `T`.
* Effects: Constructs an empty `indirect_value`.
    * Postconditions: `bool(*this) == false`.

<code>explicit indirect_value(T* p, C c=C{}, D d=D{});</code>
* Effects: Creates an `indirect_value` object that owns the pointer `p`. If `p` is non-null then the copier and deleter of the `indirect_value` constructed are moved from `c` and `d`.
* Requires: `C` and `D` satisfy the requirements of CopyConstructible. If `p` is non-null then the expression `c(*p)` returns an object of type `T*`. The expression `d(p)` is well-formed, has well-defined behaviour, and does not throw exceptions. 
* Postconditions: `bool(*this) == bool(p)`.
* Remarks: A custom copier and deleter are said to be ‘present’ in a `indirect_value` initialised with this constructor.

<code>indirect_value(const indirect_value& p);</code>
* Constraints: `is_copy_constructible_v<T>`
* Effects: Creates a `indirect_value` object that owns a copy of the object managed by `p`. The copy is created by the copier in `p`. If `p` has a custom copier and deleter then the custom copier and deleter of the `indirect_value` constructed are copied from those in `p`.
* Throws: Any exception thrown by the copier or `bad_alloc` if required storage cannot be obtained.
* Postconditions: `bool(*this) == bool(p)`.

<code>indirect_value(indirect_value&& p) noexcept;</code>
* Effects: Move-constructs an `indirect_value` instance from `p`. If `p` has a custom copier and deleter then the copier and deleter of the `indirect_value` constructed are the same as those in `p`.
* Postconditions: `*this` contains the old value of `p`. `p` is empty.
* Remarks: The method shall work with incomplete pointer type for `T`.

<code>indirect_value(std::in_place_t, Ts&& ...ts);</code>
* Effects: Constructs an `indirect_value` which owns an object of type `T` direct-non-list-initialized with `std::forward<Ts>(ts)...`
* Throws: Any exception thrown by the selected constructor of `T` or `bad_alloc` if required storage cannot be obtained.
* Requires `is_same_v<C, default_copy> && is_same_v<D, default_delete>`.

### X.Y.4 Class template `indirect_value` destructor [indirect_value.dtor]
<code>~indirect_value();</code>
* Effects: If `get() == nullptr` there are no effects. If a custom deleter `d` is present then `d(p)` is called and the copier and deleter are destroyed. Otherwise the destructor of the managed object is called.

### X.Y.5 Class template `indirect_value` assignment [indirect_value.assignment]
<code>indirect_value& operator=(const indirect_value& p);</code>
* Constraints: `is_copy_assignable<T>`
* Effects: `*this` owns a copy of the resource managed by `p`. If `p` has a custom copier and deleter then the copy is created by the copier in `p`, and the copier and deleter of `*this` are copied from those in `p`. Otherwise, the resource managed by `*this` is initialised by the copy constructor of the resource managed by `p`.
* Throws: Any exception thrown by the copier or `bad_alloc` if required storage cannot be obtained.
* Returns: `*this`.
* Postconditions: `bool(*this) == bool(p)`.

<code>indirect_value& operator=(indirect_value&& p) noexcept;</code>
* Effects: Ownership of the resource managed by `p` is transferred to this. If `p` has a custom copier and deleter then the copier and deleter of `*this` is the same as those in `p`.
* Returns: `*this`.
* Postconditions: `*this` contains the old value of `p`. `p` is empty.

### X.Y.6 Class template `indirect_value` modifiers [indirect_value.modifiers]
<code>void swap(indirect_value<T>& p) noexcept;</code>
* Effects: Exchanges the contents of `p` and `*this`.
* Remarks: The method shall work with incomplete pointer type for `T`.

### X.Y.7 Class template `indirect_value` observers [indirect_value.observers]
```
T& operator*();
const T& operator*() const;
```
* Requires: `bool(*this)`.
* Returns: A reference to the owned object.

```
T* operator->() noexcept;
const T* operator->() const noexcept;
```
* Requires: `bool(*this)`.
* Returns: A pointer to the owned object. 
* Remarks: The method shall work with incomplete pointer type for `T`.

<code>explicit operator bool() const noexcept;</code>
* Returns: false if the `indirect_value` is empty, otherwise true.
* Remarks: The method shall work with incomplete pointer type for `T`.

### X.Z.8 Class template `indirect_value` creation [indirect_value.creation]

```cpp
template <class T, class U=T, class ...Ts> indirect_value<T>
  make_indirect_value(Ts&& ...ts);
```

* Constraints: `is_constructible_v<U, Ts...>` is true.
* Expects: `U` meets the `Cpp17CopyConstructible` requirements.
* Returns: A `indirect_value<T>` owning an object of type direct-non-list-initialized with `std::forward<Ts>(ts)...`.
* Requires `is_same_v<C, default_copy> && is_same_v<D, default_delete>`.

# Acknowledgements
The authors would like to thank Thomas Russell, and Andrew Bennieston for useful discussions on the topic and the BSI panel for on-going support.

# References

[J. Coe] [p0201r3: A polymorphic value-type for C++](http://www.open-std.org/jtc1/sc22/wg21/docs/papers/2018/p0201r3.pdf)

[J. Coplien] Advanced C++ Programming Styles and Idioms (Addison-Wesley), James O. Coplien, 1992

[A. Upadyshev] [PIMPL, Rule of Zero and Scott Meyers, Andrey Upadyshev, 2015](http://oliora.github.io/2015/12/29/pimpl-and-rule-of-zero.html)

[H. Hinnant] [“Incomplete types and shared_ptr / unique_ptr”, Howard Hinnant, 2011](http://howardhinnant.github.io/incomplete.html)

[H. Sutter] ["Pimpls - Beauty Marks You Can Depend On", Herb Sutter, 1998](http://www.gotw.ca/publications/mill04.htm)

[Impl] [Reference implementation: indirect_value, J.B.Coe](https://github.com/jbcoe/indirect_value)

[S. Meyers] Effective Modern C++, Item 22: When using the Pimpl Idiom, define special member functions in the implementation file, Scott Meyers, 2014

[W. Brown] [n3339: A Preliminary Proposal for a Deep-Copying Smart Pointer, Walter E. Brown, 2012](open-std.org/jtc1/sc22/wg21/docs/papers/2012/n3339.pdf)<|MERGE_RESOLUTION|>--- conflicted
+++ resolved
@@ -241,11 +241,6 @@
 </tr>
 <tr>
 <td>pimpl_on_stack</td>
-<<<<<<< HEAD
-<td>https://github.com/kuznetsss/pimpl_on_stack</td>
-=======
-<td>https://github.com/kuznetsss/pimpl_on_stack/blob/master/include/pimpl_on_stack/pimpl_on_stack.h</td>
->>>>>>> 874ef8f0
 <td>Yes</td>
 <td>Yes</td>
 </tr>
@@ -258,14 +253,8 @@
 </tbody>
 </table>
 
-<<<<<<< HEAD
-Of the implementations listed, numerous bugs are apparent of which the authors appear unaware.  There are many
- subtleties that implementor must be aware of to solve the use case.  Standardising a solution offers the
-  potential to solidify usage of best practice within the community.
-=======
 Divergence on issues such as deep copying and const propagation along with subtleties in implementation
 mean that a single standardized solution would be of broad benefit to the community of C++ users.
->>>>>>> 874ef8f0
 
 ## Completeness of T*
 Recommended practice for pointer-to-implementation of PImpl classes since C++11 has been to store the pointer-to-implementation in a std::unique_ptr [S. Meyers]. Smart pointer types in the Standard Library expect that some of the members can be instantiated with incomplete types [H.Hinnant]. Similarly, this is the case for `indirect_value`, the table outlines the expected behaviour for incomplete pointer types:
