--- conflicted
+++ resolved
@@ -51,13 +51,8 @@
       
       if (!ptr_){
         ptr_ = std::unique_ptr<T, D>(static_cast<const C&>(i)(*i.ptr_), D{});
-      }
-      else{
-<<<<<<< HEAD
+      } else {
         static_cast<const A&>(i)(*ptr_, *i.ptr_);
-=======
-        ptr_.reset( get_c()(*i.ptr_) );
->>>>>>> b2782cbf
       }
     }
     return *this;
