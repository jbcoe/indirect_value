--- conflicted
+++ resolved
@@ -34,13 +34,9 @@
 target_sources(indirect_value
     INTERFACE
         $<BUILD_INTERFACE:${CMAKE_CURRENT_SOURCE_DIR}/indirect_value.h>
-<<<<<<< HEAD
-=======
-        $<INSTALL_INTERFACE:include/indirect_value.h>
         # Only include natvis files in Visual Studio
         $<BUILD_INTERFACE:$<$<CXX_COMPILER_ID:MSVC>:${CMAKE_CURRENT_SOURCE_DIR}/indirect_value.natvis>>
         $<INSTALL_INTERFACE:$<${ENABLE_INCLUDE_NATVIS}:$<INSTALL_PREFIX>/${CMAKE_INSTALL_INCLUDEDIR}/indirect_value.natvis>>
->>>>>>> 8715e293
 )
 
 target_compile_features(indirect_value
@@ -57,39 +53,11 @@
             GIT_REPOSITORY https://github.com/catchorg/Catch2.git
         )
 
-<<<<<<< HEAD
         FetchContent_GetProperties(catch2)
         if(NOT catch2_POPULATED)
             FetchContent_Populate(catch2)
             add_subdirectory(${catch2_SOURCE_DIR} ${catch2_BINARY_DIR})
         endif()
-=======
-    FetchContent_Declare(
-        catch2
-        GIT_REPOSITORY https://github.com/catchorg/Catch2.git
-    )
-
-    FetchContent_GetProperties(catch2)
-    if(NOT catch2_POPULATED)
-        FetchContent_Populate(catch2)
-        add_subdirectory(${catch2_SOURCE_DIR} ${catch2_BINARY_DIR})
-    endif()
-
-    add_executable(test_indirect_value "")
-    target_sources(test_indirect_value
-        PRIVATE
-            example_pimpl.h
-            example_pimpl.cpp
-            test_pimpl.cpp
-            test_indirect_value.cpp
-    )
-
-    target_link_libraries(test_indirect_value
-        PRIVATE
-            indirect_value::indirect_value
-            Catch2::Catch2
-    )
->>>>>>> 8715e293
 
         add_executable(test_indirect_value "")
         target_sources(test_indirect_value
@@ -162,17 +130,12 @@
         include(Catch)
         catch_discover_tests(test_indirect_value)
 
-        if (APPLE)
-            SET(ENABLE_CODE_COVERAGE OFF CACHE BOOL "Ensure code coverage is switched off for Mac OS until the code coverage library addresses the AppleClang issue" FORCE)
-        endif()
-
         if (ENABLE_CODE_COVERAGE)
             FetchContent_Declare(
                 codecoverage
                 GIT_REPOSITORY https://github.com/RWTH-HPC/CMake-codecov.git
             )
 
-<<<<<<< HEAD
             FetchContent_GetProperties(codecoverage)
             if(NOT codecoverage_POPULATED)
                 FetchContent_Populate(codecoverage)
@@ -184,22 +147,6 @@
             add_coverage(test_indirect_value)
             list(APPEND LCOV_REMOVE_PATTERNS "'/usr/*'")
             coverage_evaluate()
-=======
-    list(APPEND CMAKE_MODULE_PATH ${catch2_SOURCE_DIR}/contrib)
-    include(Catch)
-    catch_discover_tests(test_indirect_value)
-
-    if (ENABLE_CODE_COVERAGE)
-        FetchContent_Declare(
-            codecoverage
-            GIT_REPOSITORY https://github.com/RWTH-HPC/CMake-codecov.git
-        )
-
-        FetchContent_GetProperties(codecoverage)
-        if(NOT codecoverage_POPULATED)
-            FetchContent_Populate(codecoverage)
-            list(APPEND CMAKE_MODULE_PATH ${codecoverage_SOURCE_DIR}/cmake)
->>>>>>> 8715e293
         endif()
     endif(${BUILD_TESTING})
 
